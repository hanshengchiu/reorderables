// Copyright 2019 Hansheng Chiu <https://www.linkedin.com/in/hschiu/>. All rights reserved.
// Use of this source code is governed by a BSD-style license that can be
// found in the LICENSE file.

// Copyright 2018 The Chromium Authors. All rights reserved.
// Use of this source code is governed by a BSD-style license that can be
// found in the LICENSE file.

import 'dart:math';

import 'package:flutter/material.dart';
import 'package:flutter/rendering.dart';
import 'package:reorderables/reorderables.dart';

import './basic.dart';
import './typedefs.dart';
import './reorderable_mixin.dart';

int _kDefaultSemanticIndexCallback(Widget _, int localIndex) => localIndex;

mixin _ReorderableSliverChildDelegateMixin<T extends SliverChildDelegate> {
  Widget Function(Widget toWrap, int index)? _wrap;

  set wrap(Function value) {
    _wrap = value as Widget Function(Widget toWrap, int index)?;
  }
}

/// Reorderable (drag and drop) version of [SliverChildBuilderDelegate], a
/// delegate that supplies children for slivers using a builder callback.
///
/// The widget works exactly like [SliverChildBuilderDelegate]. When using
/// [ReorderableSliverList], replace [SliverChildBuilderDelegate] with this
/// class.
///
/// See also:
///
///  * [SliverChildBuilderDelegate], for how to use SliverChildBuilderDelegate.
///  * [ReorderableSliverChildListDelegate], which is a delegate that supplies
///    children for slivers using an explicit list.
class ReorderableSliverChildBuilderDelegate extends SliverChildBuilderDelegate
    with _ReorderableSliverChildDelegateMixin {
  /// Creates a delegate that supplies children for slivers using the given
  /// builder callback.
  ///
  /// The [builder], [addAutomaticKeepAlives], [addRepaintBoundaries],
  /// [addSemanticIndexes], and [semanticIndexCallback] arguments must not be
  /// null.
  ReorderableSliverChildBuilderDelegate(
    IndexedWidgetBuilder builder, {
    int? childCount,
    bool addAutomaticKeepAlives = true,
    bool addRepaintBoundaries = true,
    bool addSemanticIndexes = true,
    SemanticIndexCallback semanticIndexCallback =
        _kDefaultSemanticIndexCallback,
    int semanticIndexOffset = 0,
  }) : super(
          builder,
          childCount: childCount,
          addAutomaticKeepAlives: addAutomaticKeepAlives,
          addRepaintBoundaries: addRepaintBoundaries,
          addSemanticIndexes: addSemanticIndexes,
          semanticIndexCallback: semanticIndexCallback,
          semanticIndexOffset: semanticIndexOffset,
        );

  @override
  bool shouldRebuild(
          covariant ReorderableSliverChildBuilderDelegate oldDelegate) =>
      true;

  // Return an ErrorWidget for the given Exception
//  ErrorWidget _createErrorWidget(dynamic exception, StackTrace stackTrace) {
//    final FlutterErrorDetails details = FlutterErrorDetails(
//      exception: exception,
//      stack: stackTrace,
//      library: 'reorderables widgets library',
//      context: DiagnosticsNode.message('building'),
//      informationCollector: null,
//    );
//    FlutterError.reportError(details);
//    return ErrorWidget.builder(details);
//  }

  @override
  Widget? build(BuildContext context, int index) {
//    Widget child = super.build(context, index);
    if (index < 0 || (childCount != null && index >= childCount!)) return null;
    Widget? child = builder(context, index);
//    try {
//      child = builder(context, index);
//    } catch (exception, stackTrace) {
//      child = _createErrorWidget(exception, stackTrace);
//    }
    if (child == null) return null;
    if (addRepaintBoundaries) child = RepaintBoundary.wrap(child, index);
    if (addSemanticIndexes) {
      final int? semanticIndex = semanticIndexCallback(child, index);
      if (semanticIndex != null)
        child = IndexedSemantics(
            index: semanticIndex + semanticIndexOffset, child: child);
    }
//    if (addAutomaticKeepAlives)
//      child = AutomaticKeepAlive(child: child);

//    child = KeyedSubtree(
//      key: ObjectKey(child),
//      child: child
//    );

    child = _wrap!(child, index);
    if (addAutomaticKeepAlives) child = AutomaticKeepAlive(child: child);

    return child;
  }
}

/// Reorderable (drag and drop) version of [SliverChildListDelegate], a
/// delegate supplies children for slivers using an explicit list.
///
/// The widget works exactly like [SliverChildListDelegate]. When using
/// [ReorderableSliverList], replace [SliverChildListDelegate] with this class.
///
/// See also:
///
///  * [SliverChildListDelegate], for how to use SliverChildListDelegate.
///  * [ReorderableSliverChildBuilderDelegate], which is a delegate that uses a
///    builder callback to construct the reorderable children.
class ReorderableSliverChildListDelegate extends SliverChildListDelegate
    with _ReorderableSliverChildDelegateMixin {
  /// Creates a delegate that supplies children for slivers using the given
  /// list.
  ///
  /// The [children], [addAutomaticKeepAlives], [addRepaintBoundaries],
  /// [addSemanticIndexes], and [semanticIndexCallback] arguments must not be
  /// null.
  ReorderableSliverChildListDelegate(
    List<Widget> children, {
    bool addAutomaticKeepAlives = true,
    bool addRepaintBoundaries = true,
    bool addSemanticIndexes = true,
    SemanticIndexCallback semanticIndexCallback =
        _kDefaultSemanticIndexCallback,
    int semanticIndexOffset = 0,
  }) : super(
          children,
          addAutomaticKeepAlives: addAutomaticKeepAlives,
          addRepaintBoundaries: addRepaintBoundaries,
          addSemanticIndexes: addSemanticIndexes,
          semanticIndexCallback: semanticIndexCallback,
          semanticIndexOffset: semanticIndexOffset,
        );

  @override
  bool shouldRebuild(
          covariant ReorderableSliverChildListDelegate oldDelegate) =>
      true;

  @override
  Widget? build(BuildContext context, int index) {
//    Widget child = super.build(context, index);
    if (index < 0 || index >= children.length) return null;
    Widget child = children[index];
//    debugPrint('${DateTime.now().toString().substring(5, 22)} reorderable_sliver.dart(97) $this.build: index:$index child:$child');
    if (addRepaintBoundaries) child = RepaintBoundary.wrap(child, index);
    if (addSemanticIndexes) {
      final int? semanticIndex = semanticIndexCallback(child, index);
      if (semanticIndex != null)
        child = IndexedSemantics(
            index: semanticIndex + semanticIndexOffset, child: child);
    }
//    if (addAutomaticKeepAlives)
//      child = AutomaticKeepAlive(child: child);
//    return child;

//    child = KeyedSubtree(
//      key: ObjectKey(child),
//      child: child
//    );

    child = _wrap!(child, index);
    if (addAutomaticKeepAlives) child = AutomaticKeepAlive(child: child);

    return child;
  }
}

/// Reorderable (drag and drop) version of [SliverList], a widget that places
/// multiple box draggable children in a linear array along the main axis.
///
/// A ScrollController must be explicitly provided to CustomScrollView when
/// wrapping the widget with a CustomScrollView.
///
/// {@tool sample}
///
/// This sample shows how to create a reorderable sliver list with a sliver app
/// bar.
///
/// ```dart
/// CustomScrollView(
///  // a ScrollController must be included in CustomScrollView, otherwise
///  // ReorderableSliverList won't work
///  controller: _scrollController,
///  slivers: <Widget>[
///    SliverAppBar(
///      expandedHeight: 210.0,
///      flexibleSpace: FlexibleSpaceBar(
///        title: Text('ReorderableSliverList'),
///        background: Image.network(
///          'https://upload.wikimedia.org/wikipedia/commons/thumb/6/68/Yushan'
///            '_main_east_peak%2BHuang_Chung_Yu%E9%BB%83%E4%B8%AD%E4%BD%91%2B'
///            '9030.png/640px-Yushan_main_east_peak%2BHuang_Chung_Yu%E9%BB%83'
///            '%E4%B8%AD%E4%BD%91%2B9030.png'),
///      ),
///    ),
///    ReorderableSliverList(
///      delegate: ReorderableSliverChildListDelegate(_rows),
///      // or use ReorderableSliverChildBuilderDelegate if needed
///      //delegate: ReorderableSliverChildBuilderDelegate(
///      //  (BuildContext context, int index) => _rows[index],
///      //  childCount: _rows.length
///      //),
///      onReorder: _onReorder,
///    )
///  ],
///)
/// ```
/// {@end-tool}
///
/// See also:
///
///  * [SliverList], for how to use SliverList.
///  * [ReorderableSliverChildBuilderDelegate], for the reorderable version of
///    [SliverChildBuilderDelegate].
///  * [ReorderableSliverChildListDelegate], for the reorderable version of
///    [SliverChildListDelegate].
class ReorderableSliverList extends StatefulWidget {
  /// Creates a reorderable list.
  ReorderableSliverList({
    required this.delegate,
    required this.onReorder,
    this.buildItemsContainer,
    this.buildDraggableFeedback,
    this.onNoReorder,
    this.onReorderStarted,
    this.onDragStart,
    this.onDragEnd,
    this.enabled = true,
<<<<<<< HEAD
    this.controller,
  }): assert(onReorder != null && delegate != null),
      super(key: key);
=======
    Key? key,
  })  : super(key: key);

>>>>>>> fed74090
  /// The delegate that provides the children for this widget.
  ///
  /// The children are constructed lazily using this widget to avoid creating
  /// more children than are visible through the [Viewport].
  ///
  /// See also:
  ///
  ///  * [ReorderableSliverChildBuilderDelegate] and [ReorderableSliverChildListDelegate],
  ///    which are commonly used subclasses of [SliverChildDelegate] that use a
  ///    builder callback and an explicit child list, respectively.
  final SliverChildDelegate delegate;

  /// Called when a child is dropped into a new position to shuffle the
  /// children.
  final ReorderCallback onReorder;
  final NoReorderCallback? onNoReorder;

  /// Called when a drag process is started
  final VoidCallback? onDragStart;

  /// Called when the drag process has ended, either via [Draggable.onDraggableCanceled] or [Draggable.onDragCompleted]
  final VoidCallback? onDragEnd;

  /// Called when the draggable starts being dragged.
  final ReorderStartedCallback? onReorderStarted;

  final BuildItemsContainer? buildItemsContainer;
  final BuildDraggableFeedback? buildDraggableFeedback;

  /// Sets whether the children are reorderable or not
  final bool enabled;

  final ScrollController controller;

  @override
  _ReorderableSliverListState createState() => _ReorderableSliverListState();
}

class _ReorderableSliverListState extends State<ReorderableSliverList>
    with TickerProviderStateMixin<ReorderableSliverList>, ReorderableMixin {
  // The extent along the [widget.scrollDirection] axis to allow a child to
  // drop into when the user reorders list children.
  //
  // This value is used when the extents haven't yet been calculated from
  // the currently dragging widget, such as when it first builds.
//  static const double _defaultDropAreaExtent = 1.0;

  // The additional margin to place around a computed drop area.
  static const double _dropAreaMargin = 0.0;

  // How long an animation to reorder an element in the list takes.
  static const Duration _reorderAnimationDuration = Duration(milliseconds: 200);

  // How long an animation to scroll to an off-screen element in the
  // list takes.
  static const Duration _scrollAnimationDuration = Duration(milliseconds: 200);

  // Controls scrolls and measures scroll progress.
  late ScrollController _scrollController;
  ScrollPosition? _attachedScrollPosition;

  // This controls the entrance of the dragging widget into a new place.
  late AnimationController _entranceController;

  // This controls the 'ghost' of the dragging widget, which is left behind
  // where the widget used to be.
  late AnimationController _ghostController;

  // The member of widget.children currently being dragged.
  //
  // Null if no drag is underway.
//  Key _dragging;
  Widget? _draggingWidget;

  // The last computed size of the feedback widget being dragged.
  Size? _draggingFeedbackSize;

//  BuildContext _draggingContext;

  // The location that the dragging widget occupied before it started to drag.
  int _dragStartIndex = -1;

  // The index that the dragging widget most recently left.
  // This is used to show an animation of the widget's position.
  int _ghostIndex = -1;

  // The index that the dragging widget currently occupies.
  int _currentIndex = -1;

  // The widget to move the dragging widget too after the current index.
  int _nextIndex = 0;

  // Whether or not we are currently scrolling this view to show a widget.
  bool _scrolling = false;

//  final GlobalKey _contentKey = GlobalKey(debugLabel: '$ReorderableSliverList content key');

  late int _childCount;

  final Map<int, StateSetter> _setStateMap = <int, StateSetter>{};
  final List<int> _spacedIndexes = <int>[];

  Size get _dropAreaSize {
    if (_draggingFeedbackSize == null) {
      return Size(0, 0);
    }
    return _draggingFeedbackSize! + Offset(_dropAreaMargin, _dropAreaMargin);
  }

  @override
  void initState() {
    super.initState();
    _entranceController = AnimationController(
        value: 1.0, vsync: this, duration: _reorderAnimationDuration);
    _ghostController = AnimationController(
        value: 0, vsync: this, duration: _reorderAnimationDuration);
    _entranceController.addStatusListener(_onEntranceStatusChanged);

    _scrollController = widget.controller;

//    if (widget.delegate is ReorderableSliverChildBuilderDelegate) {
//      _childCount = (widget.delegate as ReorderableSliverChildBuilderDelegate).childCount;
//    } else if (widget.delegate is ReorderableSliverChildListDelegate) {
//      _childCount = (widget.delegate as ReorderableSliverChildListDelegate).children.length;
//    }
  }

  @override
  void didChangeDependencies() {
    if (_attachedScrollPosition != null) {
      _scrollController.detach(_attachedScrollPosition!);
      _attachedScrollPosition = null;
    }

    _scrollController ??=
        PrimaryScrollController.of(context) ?? ScrollController();

    _attachedScrollPosition =
        _scrollController.hasClients ? null : Scrollable.of(context)?.position;

    if (_attachedScrollPosition != null) {
      _scrollController.attach(_attachedScrollPosition!);
    }

    super.didChangeDependencies();
  }

  @override
  void dispose() {
    if (_attachedScrollPosition != null) {
      _scrollController.detach(_attachedScrollPosition!);
      _attachedScrollPosition = null;
    }
    _entranceController.dispose();
    _ghostController.dispose();
    super.dispose();
  }

  int _shiftIndex(int index, int currentIndex, int ghostIndex) {
    int shiftedIndex = index;
    if (currentIndex != ghostIndex) {
      if (index == _dragStartIndex) {
        shiftedIndex = ghostIndex;
      } else if (index > _dragStartIndex && index <= ghostIndex) {
        shiftedIndex--;
      } else if (index < _dragStartIndex && index >= ghostIndex) {
        shiftedIndex++;
      }
    }
    return shiftedIndex;
  }

  // Animates the droppable space from _currentIndex to _nextIndex.
  void _requestAnimationToNextIndex(
      {bool isAcceptingNewTarget = false, int? updatingIndex}) {
//    debugPrint('${DateTime.now().toString().substring(5, 22)} reorderable_sliver.dart(345) $this._requestAnimationToNextIndex: '
//      '_dragStartIndex:$_dragStartIndex _ghostIndex:$_ghostIndex _currentIndex:$_currentIndex _nextIndex:$_nextIndex isAcceptingNewTarget:$isAcceptingNewTarget isCompleted:${_entranceController.isCompleted}');

    if (_entranceController.isCompleted) {
      void _update() {
        _ghostIndex = _currentIndex;
        if (!isAcceptingNewTarget && _nextIndex == _currentIndex) {
          // && _dragStartIndex == _ghostIndex
          return;
        }

        _currentIndex = _nextIndex;
        _ghostController.reverse(from: 1.0);
        _entranceController.forward(from: 0.0);
      }

      Set<int> updateIndexSet = Set<int>();
      while (_spacedIndexes.isNotEmpty) {
        updateIndexSet.add(_spacedIndexes.removeLast());
      }

      if (_nextIndex != -1) {
        int index = _nextIndex;
        int shiftedIndex = _shiftIndex(index, _nextIndex, _currentIndex);
        if (shiftedIndex != _nextIndex) {
          index = (_nextIndex + 1) % _setStateMap.length;
          shiftedIndex = _shiftIndex(index, _nextIndex, _currentIndex);
          if (shiftedIndex != _nextIndex) {
            index =
                (_nextIndex - 1 + _setStateMap.length) % _setStateMap.length;
            shiftedIndex = _shiftIndex(index, _nextIndex, _currentIndex);
            assert(shiftedIndex == _nextIndex);
          }
        }

        updateIndexSet.add(index);
      }
      if (_currentIndex != -1) {
        updateIndexSet.add(_currentIndex);
      }

      var updateIndexes = updateIndexSet.toList();

      void _setState() {
        if (updateIndexes.length > 0) {
          int index = updateIndexes.removeLast();
          if (_setStateMap[index] == null) {
//            debugPrint('${DateTime.now().toString().substring(5, 22)} reorderable_sliver.dart(394) $this._setState: index:$index _setStateMap:$_setStateMap');
          }
          _setStateMap[index]!(_setState);
        } else {
          _update();
        }
      }

      _setState();
    }
  }

  // Requests animation to the latest next index if it changes during an animation.
  void _onEntranceStatusChanged(AnimationStatus status) {
    if (status == AnimationStatus.completed) {
      setState(() {
        _requestAnimationToNextIndex();
      });
    }
  }

  // Scrolls to a target context if that context is not on the screen.
  void _scrollTo(BuildContext context) {
    if (_scrolling) return;
    final RenderObject contextObject = context.findRenderObject()!;
    final RenderAbstractViewport viewport =
        RenderAbstractViewport.of(contextObject)!;

//    if (_scrollController.positions.isEmpty) {
//      debugPrint('${DateTime.now().toString().substring(5, 22)} reorderable_sliver.dart(537) $this._scrollTo: empty pos');
//      ScrollableState scrollableState = Scrollable.of(context);
//      _scrollController.attach(scrollableState.position);
////      _scrollController.createScrollPosition(physics, scrollableState.position, oldPosition)
//    }

    // If and only if the current scroll offset falls in-between the offsets
    // necessary to reveal the selected context at the top or bottom of the
    // screen, then it is already on-screen.
//    final double margin = widget.direction == Axis.horizontal ? _dropAreaSize.width : _dropAreaSize.height;
    final double margin = _dropAreaSize.height / 2;

    assert(
        _scrollController.hasClients,
        'An attached scroll controller is needed. '
        'You probably forgot to attach one to the parent scroll view that contains this reorderable list.');

    final double scrollOffset = _scrollController.offset;
    final double topOffset = max(
      _scrollController.position.minScrollExtent,
      viewport.getOffsetToReveal(contextObject, 0.0).offset - margin,
    );
    final double bottomOffset = min(
      _scrollController.position.maxScrollExtent,
      viewport.getOffsetToReveal(contextObject, 1.0).offset + margin,
    );
    final bool onScreen =
        scrollOffset <= topOffset && scrollOffset >= bottomOffset;
//    debugPrint('${DateTime.now().toString().substring(5, 22)} reorderable_sliver.dart(520) $this._scrollTo: scrollOffset:$scrollOffset topOffset:$topOffset bottomOffset:$bottomOffset onScreen:$onScreen');
    // If the context is off screen, then we request a scroll to make it visible.
    if (!onScreen) {
      _scrolling = true;
      _scrollController.position
          .animateTo(
        scrollOffset < bottomOffset ? bottomOffset : topOffset,
//        _scrollController.position.maxScrollExtent,
        duration: _scrollAnimationDuration,
        curve: Curves.easeInOut,
      )
          .then((void value) {
        setState(() {
          _scrolling = false;
        });
      });
    }
  }

  // Wraps children in Row or Column, so that the children flow in
  // the widget's scrollDirection.
  Widget _buildContainerForMainAxis({required List<Widget> children}) {
    var column = Column(
        mainAxisSize: MainAxisSize.min,
        crossAxisAlignment: CrossAxisAlignment.start,
        children: children);
    return column;
//    return SingleChildScrollView(
//      child:column,
//      primary: false,
//    );

//    return Column(mainAxisSize: MainAxisSize.min, children: children, mainAxisAlignment: widget.mainAxisAlignment);
  }

  Widget _wrap(Widget toWrap, int index) {
    return SafeStatefulBuilder(
        builder: (BuildContext context, StateSetter setState) {
      _setStateMap[index] = setState;
      return _statefulWrap(toWrap, index, setState);
    });
  }

  // Wraps one of the widget's children in a DragTarget and Draggable.
  // Handles up the logic for dragging and reordering items in the list.
  Widget _statefulWrap(Widget toWrap, int index, StateSetter setState) {
//    assert(toWrap.key != null);
//    final GlobalObjectKey keyIndexGlobalKey = GlobalObjectKey(toWrap.key);
    BuildContext? draggableContext;
    // We pass the toWrapWithGlobalKey into the Draggable so that when a list
    // item gets dragged, the accessibility framework can preserve the selected
    // state of the dragging item.

    // Starts dragging toWrap.
    void onDragStarted() {
      if (widget.onDragStart != null) widget.onDragStart!();
//      debugPrint('${DateTime.now().toString().substring(5, 22)} reorderable_sliver.dart(419) $this.onDragStarted: index:$index');
      setState(() {
        _draggingWidget = toWrap;
//        _dragging = toWrap.key;
        _dragStartIndex = index;
        _ghostIndex = index;
        _currentIndex = index;
        _entranceController.value = 1.0;
        _draggingFeedbackSize =
            draggableContext!.size; //keyIndexGlobalKey.currentContext.size;
//        _draggingContext = draggableContext;
      });
      if (widget.onReorderStarted != null) {
        widget.onReorderStarted!(index);
      }
    }

    // Places the value from startIndex one space before the element at endIndex.
    void _reorder(int startIndex, int endIndex) {
//      debugPrint('startIndex:$startIndex endIndex:$endIndex');
      if (startIndex != endIndex)
        widget.onReorder(startIndex, endIndex);
      else if (widget.onNoReorder != null) widget.onNoReorder!(startIndex);
      // Animates leftover space in the drop area closed.
      // TODO(djshuckerow): bring the animation in line with the Material
      // specifications.
      _ghostController.reverse(from: 0.1);
      _entranceController.reverse(from: 0);

//      _dragging = null;
      _dragStartIndex = -1;
//      _draggingContext = null;
    }

    void reorder(int startIndex, int endIndex) {
//      debugPrint('startIndex:$startIndex endIndex:$endIndex');
      setState(() {
        _reorder(startIndex, endIndex);
      });
    }

    // Drops toWrap into the last position it was hovering over.
    void onDragEnded() {
//      reorder(_dragStartIndex, _currentIndex);
      if (widget.onDragEnd != null) widget.onDragEnd!();
      this.setState(() {
        void _update() {
          _reorder(_dragStartIndex, _currentIndex);
          _dragStartIndex = -1;
          _ghostIndex = -1;
          _currentIndex = -1;
          _draggingWidget = null;
        }

        Set<int> updateIndexSet = Set<int>();
        while (_spacedIndexes.isNotEmpty) {
          updateIndexSet.add(_spacedIndexes.removeLast());
        }
        var updateIndexes = updateIndexSet.toList();

        void _setState() {
          if (updateIndexes.length > 0) {
            int index = updateIndexes.removeLast();
            _setStateMap[index]!(_setState);
          } else {
            _update();
          }
        }

        _setState();
      });
    }

    Widget wrapWithSemantics() {
      // First, determine which semantics actions apply.
      final Map<CustomSemanticsAction, VoidCallback> semanticsActions =
          <CustomSemanticsAction, VoidCallback>{};

      // Create the appropriate semantics actions.
      void moveToStart() => reorder(index, 0);
      void moveToEnd() => reorder(index, _childCount - 1);
      void moveBefore() => reorder(index, index - 1);
      // To move after, we go to index+2 because we are moving it to the space
      // before index+2, which is after the space at index+1.
      void moveAfter() => reorder(index, index + 2);

      final MaterialLocalizations localizations =
          MaterialLocalizations.of(context);

      if (index > 0) {
        semanticsActions[CustomSemanticsAction(
            label: localizations.reorderItemToStart)] = moveToStart;
        String reorderItemBefore = localizations.reorderItemUp;
//        if (widget.direction == Axis.horizontal) {
//          reorderItemBefore = Directionality.of(context) == TextDirection.ltr
//            ? localizations.reorderItemLeft
//            : localizations.reorderItemRight;
//        }
        semanticsActions[CustomSemanticsAction(label: reorderItemBefore)] =
            moveBefore;
      }

      // If the item can move to after its current position in the list.
      if (index < _childCount - 1) {
        String reorderItemAfter = localizations.reorderItemDown;
//        if (widget.direction == Axis.horizontal) {
//          reorderItemAfter = Directionality.of(context) == TextDirection.ltr
//            ? localizations.reorderItemRight
//            : localizations.reorderItemLeft;
//        }
        semanticsActions[CustomSemanticsAction(label: reorderItemAfter)] =
            moveAfter;
        semanticsActions[CustomSemanticsAction(
            label: localizations.reorderItemToEnd)] = moveToEnd;
      }

      // We pass toWrap with a GlobalKey into the Draggable so that when a list
      // item gets dragged, the accessibility framework can preserve the selected
      // state of the dragging item.
      //
      // We also apply the relevant custom accessibility actions for moving the item
      // up, down, to the start, and to the end of the list.
      return MergeSemantics(
        child: Semantics(
          customSemanticsActions: semanticsActions,
          child: toWrap,
        ),
      );
//      return KeyedSubtree(
//        key: keyIndexGlobalKey,
//        child: MergeSemantics(
//          child: Semantics(
//            customSemanticsActions: semanticsActions,
//            child: toWrap,
//          ),
//        ),
//      );
    }

    Widget _makeAppearingWidget(Widget child) {
      return makeAppearingWidget(
        child,
        _entranceController,
        _draggingFeedbackSize,
        Axis.vertical,
      );
    }

    Widget _makeDisappearingWidget(Widget child) {
      return makeDisappearingWidget(
        child,
        _ghostController,
        _draggingFeedbackSize,
        Axis.vertical,
      );
    }

    Widget buildDragTarget(BuildContext context, List<int?> acceptedCandidates,
        List<dynamic> rejectedCandidates) {
      final Widget toWrapWithSemantics = wrapWithSemantics();

      Widget feedbackBuilder = Builder(builder: (BuildContext context) {
//          RenderRepaintBoundary renderObject = _contentKey.currentContext.findRenderObject();
//          BoxConstraints contentSizeConstraints = BoxConstraints.loose(renderObject.size);
        BoxConstraints contentSizeConstraints = BoxConstraints.loose(
            _draggingFeedbackSize!); //renderObject.constraints
//          debugPrint('${DateTime.now().toString().substring(5, 22)} reorderable_flex.dart(515) $this.buildDragTarget: contentConstraints:$contentSizeConstraints _draggingFeedbackSize:$_draggingFeedbackSize');
        return (widget.buildDraggableFeedback ?? defaultBuildDraggableFeedback)(
            context, contentSizeConstraints, toWrap);
      });

      bool isReorderable = true;
      if (toWrap is ReorderableWidget) {
        isReorderable = toWrap.reorderable;
      }

      Widget child;
      if (!isReorderable) {
        child = toWrapWithSemantics;
      } else {
        // We build the draggable inside of a layout builder so that we can
        // constrain the size of the feedback dragging widget.
        child = LongPressDraggable<int>(
          maxSimultaneousDrags: widget.enabled ? 1 : 0,
          axis: Axis.vertical,
          //widget.direction,
          data: index,
          //toWrap.key,
          ignoringFeedbackSemantics: false,
//        feedback: Container(
//          alignment: Alignment.topLeft,
//          // These constraints will limit the cross axis of the drawn widget.
//          constraints: constraints,
//          child: Material(
//            elevation: 6.0,
//            child: IntrinsicWidth(child: toWrapWithSemantics),
//          ),
//        ),
          feedback: feedbackBuilder,
//        feedback: Transform(
//          transform: new Matrix4.rotationZ(0),
//          alignment: FractionalOffset.topLeft,
//          child: Material(
//            child: Card(child: ConstrainedBox(constraints: BoxConstraints.tightFor(width: 100), child: toWrapWithSemantics)),
//            elevation: 6.0,
//            color: Colors.transparent,
//            borderRadius: BorderRadius.zero,
//          ),
//        ),

          // Wrap toWrapWithSemantics with a widget that supports HitTestBehavior
          // to make sure the whole toWrapWithSemantics responds to pointer events, i.e. dragging
          child: MetaData(
              child: toWrapWithSemantics, behavior: HitTestBehavior.opaque),
          //toWrapWithSemantics,//_dragging == toWrap.key ? const SizedBox() : toWrapWithSemantics,
          childWhenDragging: IgnorePointer(
              ignoring: true,
              child: SizedBox(
                  // Small values (<50) cause an error when used with ListTile.
                  width: double.infinity,
                  child: Opacity(
                      opacity: 0,
//              child: _makeAppearingWidget(toWrap)
                      child: Container(width: 0, height: 0, child: toWrap)))),
          //ConstrainedBox(constraints: contentConstraints),//SizedBox(),
          dragAnchor: DragAnchor.child,
          onDragStarted: onDragStarted,
          // When the drag ends inside a DragTarget widget, the drag
          // succeeds, and we reorder the widget into position appropriately.
          onDragCompleted: onDragEnded,
          // When the drag does not end inside a DragTarget widget, the
          // drag fails, but we still reorder the widget to the last position it
          // had been dragged to.
          onDraggableCanceled: (Velocity velocity, Offset offset) {
            onDragEnded();
          },
        );
      }

      // The target for dropping at the end of the list doesn't need to be
      // draggable.
      if (index >= _childCount) {
        child = toWrap;
      }

      var containedDraggable = Builder(builder: (BuildContext context) {
        draggableContext = context;
        return child;
      });
      return containedDraggable;
//      return Listener(
//        onPointerMove: (PointerMoveEvent event) {
//          final RenderBox box = _draggingContext.findRenderObject();
//          final Offset localOffset = box.globalToLocal(event.position);
//          debugPrint('${DateTime.now().toString().substring(5, 22)} reorderable_sliver.dart(796) ${this.toStringShort()}.buildDragTarget: e:${event.position} localOffset:$localOffset');
//        },
//        child: containedDraggable,
//      );
    }

    // We wrap the drag target in a Builder so that we can scroll to its specific context.
    return Builder(builder: (BuildContext context) {
      Widget dragTarget = DragTarget<int>(
        builder: buildDragTarget,
        onWillAccept: (int? toAccept) {
          bool willAccept = _dragStartIndex == toAccept && toAccept != index;
//          debugPrint('${DateTime.now().toString().substring(5, 22)} reorderable_sliver.dart(679) $this._statefulWrap: '
//            'onWillAccept: toAccept:$toAccept return:$willAccept _nextIndex:$_nextIndex index:$index _currentIndex:$_currentIndex _dragStartIndex:$_dragStartIndex');

          setState(() {
            if (willAccept) {
              int shiftedIndex = index;
              if (index == _dragStartIndex) {
                shiftedIndex = _ghostIndex;
              } else if (index > _dragStartIndex && index <= _ghostIndex) {
                shiftedIndex--;
              } else if (index < _dragStartIndex && index >= _ghostIndex) {
                shiftedIndex++;
              }
              _nextIndex = shiftedIndex;
            } else {
              _nextIndex = index;
            }

            _requestAnimationToNextIndex(
                isAcceptingNewTarget: true, updatingIndex: index);
          });
          if (willAccept) {
            _scrollTo(context);
          }
          // If the target is not the original starting point, then we will accept the drop.
          return willAccept; //_dragging == toAccept && toAccept != toWrap.key;
        },
        onAccept: (int accepted) {},
        onLeave: (Object? leaving) {},
      );

//      dragTarget = KeyedSubtree(
//        key: keyIndexGlobalKey,
//        child: dragTarget
//      );
      dragTarget = KeyedSubtree(key: ValueKey(index), child: dragTarget);

      // Determine the size of the drop area to show under the dragging widget.
      Widget spacing = _draggingWidget == null
          ? SizedBox.fromSize(size: _dropAreaSize)
          : Opacity(opacity: 0.2, child: _draggingWidget);
//      Widget spacing = SizedBox.fromSize(
//        size: _dropAreaSize,
//        child: _draggingWidget != null ? Opacity(opacity: 0.2, child: _draggingWidget) : null,
//      );
      // We open up a space under where the dragging widget currently is to
      // show it can be dropped.
      int shiftedIndex = _shiftIndex(index, _currentIndex, _ghostIndex);

      if (shiftedIndex == _currentIndex || index == _ghostIndex) {
        Widget entranceSpacing = _makeAppearingWidget(spacing);
        Widget ghostSpacing = _makeDisappearingWidget(spacing);

        if (_dragStartIndex == -1) {
          return _buildContainerForMainAxis(children: [dragTarget]);
        } else if (_currentIndex > _ghostIndex) {
          //the ghost is moving down, i.e. the tile below the ghost is moving up
//          debugPrint('index:$index item moving up / ghost moving down');
          _spacedIndexes.insert(0, index);
          if (shiftedIndex == _currentIndex && index == _ghostIndex) {
            return _buildContainerForMainAxis(
                children: [ghostSpacing, dragTarget, entranceSpacing]);
          } else if (shiftedIndex == _currentIndex) {
            return _buildContainerForMainAxis(
                children: [dragTarget, entranceSpacing]);
          } else if (index == _ghostIndex) {
            return _buildContainerForMainAxis(
                children: shiftedIndex <= index
                    ? [dragTarget, ghostSpacing]
                    : [ghostSpacing, dragTarget]);
          }
        } else if (_currentIndex < _ghostIndex) {
          //the ghost is moving up, i.e. the tile above the ghost is moving down
//          debugPrint('index:$index item moving down / ghost moving up');
          _spacedIndexes.insert(0, index);
          if (shiftedIndex == _currentIndex && index == _ghostIndex) {
            return _buildContainerForMainAxis(
                children: [entranceSpacing, dragTarget, ghostSpacing]);
          } else if (shiftedIndex == _currentIndex) {
            return _buildContainerForMainAxis(
                children: [entranceSpacing, dragTarget]);
          } else if (index == _ghostIndex) {
            return _buildContainerForMainAxis(
                children: shiftedIndex >= index
                    ? [ghostSpacing, dragTarget]
                    : [dragTarget, ghostSpacing]);
          }
        } else {
//          debugPrint('index:$index using _entranceController: spacing on top:${!(_dragStartIndex < _currentIndex)}');
          _spacedIndexes.insert(0, index);
          return _buildContainerForMainAxis(
              children: _dragStartIndex < _currentIndex
                  ? [dragTarget, entranceSpacing]
                  : [entranceSpacing, dragTarget]);
        }
      }

      //we still wrap dragTarget with a container so that widget's depths are the same and it prevent's layout alignment issue
      return _buildContainerForMainAxis(children: [dragTarget]);
    });
  }

  @override
  Widget build(BuildContext context) {
//    assert(debugCheckHasMaterialLocalizations(context));
    assert(widget.delegate is _ReorderableSliverChildDelegateMixin);

    if (widget.delegate is ReorderableSliverChildBuilderDelegate) {
      _childCount = (widget.delegate as ReorderableSliverChildBuilderDelegate)
          .childCount!;
    } else if (widget.delegate is ReorderableSliverChildListDelegate) {
      _childCount = (widget.delegate as ReorderableSliverChildListDelegate)
          .children
          .length;
    }

    _ReorderableSliverChildDelegateMixin reorderableDelegate =
        widget.delegate as _ReorderableSliverChildDelegateMixin;
    reorderableDelegate.wrap = _wrap;

//    return CustomScrollView(
//      controller: _scrollController,
//      slivers: <Widget>[
//        SliverList(
//          delegate: widget.delegate
//        )
//      ],
//    );

    return SliverList(delegate: widget.delegate);
//    return SliverFixedExtentList(
//      delegate: widget.delegate,
//      itemExtent: 33
//    );
  }

//  Widget defaultBuildItemsContainer(BuildContext context, Axis direction, List<Widget> children) {
//    switch (direction) {
//      case Axis.horizontal:
//        return Row(children: children);
//      case Axis.vertical:
//      default:
//        return Column(children: children);
//    }
//  }

  Widget defaultBuildDraggableFeedback(
      BuildContext context, BoxConstraints constraints, Widget child) {
    return Transform(
      transform: Matrix4.rotationZ(0),
      alignment: FractionalOffset.topLeft,
      child: Material(
        child:
            Card(child: ConstrainedBox(constraints: constraints, child: child)),
        elevation: 6.0,
        color: Colors.transparent,
        borderRadius: BorderRadius.zero,
      ),
    );
  }
}<|MERGE_RESOLUTION|>--- conflicted
+++ resolved
@@ -247,15 +247,10 @@
     this.onDragStart,
     this.onDragEnd,
     this.enabled = true,
-<<<<<<< HEAD
     this.controller,
-  }): assert(onReorder != null && delegate != null),
-      super(key: key);
-=======
     Key? key,
   })  : super(key: key);
 
->>>>>>> fed74090
   /// The delegate that provides the children for this widget.
   ///
   /// The children are constructed lazily using this widget to avoid creating
@@ -288,7 +283,7 @@
   /// Sets whether the children are reorderable or not
   final bool enabled;
 
-  final ScrollController controller;
+  final ScrollController? controller;
 
   @override
   _ReorderableSliverListState createState() => _ReorderableSliverListState();
@@ -374,8 +369,6 @@
         value: 0, vsync: this, duration: _reorderAnimationDuration);
     _entranceController.addStatusListener(_onEntranceStatusChanged);
 
-    _scrollController = widget.controller;
-
 //    if (widget.delegate is ReorderableSliverChildBuilderDelegate) {
 //      _childCount = (widget.delegate as ReorderableSliverChildBuilderDelegate).childCount;
 //    } else if (widget.delegate is ReorderableSliverChildListDelegate) {
@@ -390,8 +383,8 @@
       _attachedScrollPosition = null;
     }
 
-    _scrollController ??=
-        PrimaryScrollController.of(context) ?? ScrollController();
+    _scrollController =
+        widget.controller ?? PrimaryScrollController.of(context) ?? ScrollController();
 
     _attachedScrollPosition =
         _scrollController.hasClients ? null : Scrollable.of(context)?.position;
